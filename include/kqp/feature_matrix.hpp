--- conflicted
+++ resolved
@@ -81,11 +81,7 @@
         virtual FMatrixBasePtr copy() const = 0;
         
         /** Dynamic cast */
-<<<<<<< HEAD
-        template<typename T> inline const T &as() const { return dynamic_cast<T&>(*this); }
-=======
         template<typename T> inline const T &as() const { return dynamic_cast<const T&>(*this); }
->>>>>>> 0ae2d5ec
         template<typename T> inline T &as() { return dynamic_cast<T&>(*this); }        
     };
     
