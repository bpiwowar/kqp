--- conflicted
+++ resolved
@@ -122,12 +122,6 @@
         
         //! Computes the trace of the operator
         Real trace() const {
-<<<<<<< HEAD
-            std::cerr << "TR1: " << m_operator.fs.k(X(), Y(), S()).trace() << std::endl;
-            std::cerr << "TR2: " << (S().asDiagonal() * Y().transpose() * m_operator.fs.k(X()) * Y() * S().asDiagonal()).trace() << std::endl;
-            std::cerr << "TR3: " << m_operator.mD.cwiseAbs2().sum() << std::endl;
-=======
->>>>>>> 0ae2d5ec
             if (isOrthonormal()) 
                 return m_operator.mD.cwiseAbs2().sum();
             return m_operator.fs.k(X(), Y(), S()).trace();
