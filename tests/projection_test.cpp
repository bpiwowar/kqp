/*
 This file is part of the Kernel Quantum Probability library (KQP).
 
 KQP is free software: you can redistribute it and/or modify
 it under the terms of the GNU General Public License as published by
 the Free Software Foundation, either version 3 of the License, or
 (at your option) any later version.
 
 KQP is distributed in the hope that it will be useful,
 but WITHOUT ANY WARRANTY; without even the implied warranty of
 MERCHANTABILITY or FITNESS FOR A PARTICULAR PURPOSE.  See the
 GNU General Public License for more details.
 
 You should have received a copy of the GNU General Public License
 along with KQP.  If not, see <http://www.gnu.org/licenses/>.
 */

#include <deque>

#include <kqp/probabilities.hpp>
#include <kqp/trace.hpp>

#include <kqp/feature_matrix/dense.hpp>
#include <kqp/kernel_evd/dense_direct.hpp>

DEFINE_LOGGER(logger, "kqp.test.projection")

namespace kqp {
    namespace {
        /// Returns 0 
        int isApproxEqual(const std::string & name, const Eigen::MatrixXd &a, const Eigen::MatrixXd &b) {
            double error = (a - b).squaredNorm();
            double rel_error = error / b.squaredNorm(); 
            KQP_LOG_INFO_F(logger, "Error and relative errors for %s are %g and %g", %name %error %rel_error);
            if (rel_error > EPSILON) {
                KQP_LOG_ERROR_F(logger, "Relative error for %s is too big (%g)", %name %rel_error);
                return 1;
            }
            return 0;
        }
        
        int isApproxEqual(const std::string & name, const Density< double > &a, const Eigen::MatrixXd &b) {
            auto _a = a.matrix();
            auto m = dynamic_cast<DenseMatrix<double>&>(*_a);
            KQP_MATRIX(double) op = m.getMatrix() * m.getMatrix().transpose();
            return isApproxEqual(name, op, b);
        }
    }
    
    
    template<typename Scalar>
    const Matrix<Scalar,Dynamic,Dynamic> getMatrix(const Density<Scalar> &d) {
        return dynamic_cast<DenseMatrix<double>&>(*d.matrix()).getMatrix();
    }
    
    int simple_projection_test(std::deque<std::string> &/*args*/) {
        KQP_SCALAR_TYPEDEFS(double);
        
        Index dimension = 100;
        
        FSpace fs(new DenseFeatureSpace<double>(2));
        
        DenseDirectBuilder<double> kevd(dimension);
        
        for (int i = 0; i < 10; i++) {
            Eigen::VectorXd v = Eigen::VectorXd::Random(dimension);
            ((KernelEVD<double> &)kevd).add(DenseMatrix<double>::create(v));
        }
        
        Event<double> subspace(kevd);
        
        FeatureMatrix<double> v(DenseMatrix<double>::create(Eigen::VectorXd::Random(dimension)));
        
        Density<double> v1 = subspace.project(Density<double>(fs, v, true), false);
        Density<double> v2 = subspace.project(Density<double>(fs, v, true), true);
        
        // Check that v1 . v2 = 0
        ScalarMatrix inners = v1.inners(v2);
        
        // Check that projecting in orthogonal subspaces leads to a null vector
        Density<double> v1_p = subspace.project(v1, true);        
        Density<double> v2_p = subspace.project(v2, false);
        
        // Check that v = v1 + v2
        return  inners.squaredNorm() < EPSILON 
        && getMatrix(v1_p).squaredNorm() < EPSILON
        && getMatrix(v2_p).squaredNorm() < EPSILON
        && (getMatrix(v1) + getMatrix(v2) - v->as<DenseMatrix<double>>().getMatrix()).squaredNorm() < EPSILON 
        ? 0 : 1;
        
    }
    
    
    
    int projection_test(std::deque<std::string> &/*args*/) {
        KQP_SCALAR_TYPEDEFS(double);
        typedef DenseDirectBuilder<double> DensityTracker;
        
        // From R script src/R/projections.R
        // generate(10,3,5,10)
        
#include "generated/projections_R.inc"
        
        int code = 0;
        
        // Create sb and rho
        DensityTracker rhoTracker(dimension);
        
        for (int i = 0; i < rhoVectorsCount; i++) 
            rhoTracker.add(DenseMatrix<double>::create(rhoVectors[i]));
        Density<double> rho(rhoTracker);
        
<<<<<<< HEAD
        {
            ScalarMatrix  x = *rho.X()->as<const DenseMatrix<double>>();
            ScalarMatrix op = x * rho.Y() * rho.S().cwiseAbs2().asDiagonal() * rho.Y().transpose() * x.adjoint();
            std::cerr << x << std::endl;
            std::cerr << ScalarMatrix(rho.S()).transpose() << std::endl;
            std::cerr << x.trace() << std::endl;
        }
        
=======
>>>>>>> 0ae2d5ec
        rho.normalize();
        {
            ScalarMatrix  x = *rho.X()->as<const DenseMatrix<double>>();
            ScalarMatrix op = x * rho.Y() * rho.S().cwiseAbs2().asDiagonal() * rho.Y().transpose() * x.adjoint();
            std::cerr << x << std::endl;
            std::cerr << ScalarMatrix(rho.S()).transpose() << std::endl;
            std::cerr << x.trace() << std::endl;
        }
        
        DensityTracker sbTracker(dimension);
        for (int j = 0; j < sbVectorsCount; j++) 
            sbTracker.add(DenseMatrix<double>::create(sbVectors[j]));
        
        // Strict event
        Event<double> sb(sbTracker);
        
        
        // Fuzzy event
        Event<double> sb_fuzzy(sbTracker, true);
        
        sb_fuzzy.multiplyBy(1. / sb_fuzzy.trace());
        
        for(int i = 0; i < 2; i++) {
            sb.setUseLinearCombination(i == 0);
            sb_fuzzy.setUseLinearCombination(i == 0);
            
            KQP_LOG_INFO_F(logger, "=== Use linear combination = %s", %(i == 0 ? "yes" : "no"));
            
            // Projection
            Density<double> pRho = sb.project(rho, false);
            code |= isApproxEqual("projection of rho onto A", pRho.normalize(), wanted_pRho);
            
            // Orthogonal projection
            Density<double> opRho = sb.project(rho, true);
            code |=isApproxEqual("projection of rho onto orth A", opRho.normalize(), wanted_opRho);
            
            // Fuzzy projection
            Density<double> fpRho = sb_fuzzy.project(rho, false);
            code |=isApproxEqual("fuzzy projection of rho onto A", fpRho.normalize(), wanted_fpRho);
            
            // Fuzzy orthogonal projection
            Density<double> ofpRho = sb_fuzzy.project(rho, true);
            code |=isApproxEqual("fuzzy projection of rho onto orth A", ofpRho.normalize(), wanted_ofpRho);
        }
        
        return code;
        
    }
}

#include "main-tests.inc"
DEFINE_TEST("simple", simple_projection_test);
DEFINE_TEST("normal", projection_test);<|MERGE_RESOLUTION|>--- conflicted
+++ resolved
@@ -110,25 +110,7 @@
             rhoTracker.add(DenseMatrix<double>::create(rhoVectors[i]));
         Density<double> rho(rhoTracker);
         
-<<<<<<< HEAD
-        {
-            ScalarMatrix  x = *rho.X()->as<const DenseMatrix<double>>();
-            ScalarMatrix op = x * rho.Y() * rho.S().cwiseAbs2().asDiagonal() * rho.Y().transpose() * x.adjoint();
-            std::cerr << x << std::endl;
-            std::cerr << ScalarMatrix(rho.S()).transpose() << std::endl;
-            std::cerr << x.trace() << std::endl;
-        }
-        
-=======
->>>>>>> 0ae2d5ec
         rho.normalize();
-        {
-            ScalarMatrix  x = *rho.X()->as<const DenseMatrix<double>>();
-            ScalarMatrix op = x * rho.Y() * rho.S().cwiseAbs2().asDiagonal() * rho.Y().transpose() * x.adjoint();
-            std::cerr << x << std::endl;
-            std::cerr << ScalarMatrix(rho.S()).transpose() << std::endl;
-            std::cerr << x.trace() << std::endl;
-        }
         
         DensityTracker sbTracker(dimension);
         for (int j = 0; j < sbVectorsCount; j++) 
